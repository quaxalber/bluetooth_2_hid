import asyncio
import atexit
from logging import DEBUG
import signal
import sys
from typing import NoReturn

from usb_hid import disable

<<<<<<< HEAD
from bluetooth_2_usb.args import parse_args
from bluetooth_2_usb.logging import add_file_handler, get_logger
from bluetooth_2_usb.relay import RelayController, list_readable_devices
from bluetooth_2_usb.input_device_user_config import InputDeviceUserConfig
=======
from src.bluetooth_2_usb.args import parse_args
from src.bluetooth_2_usb.logging import add_file_handler, get_logger
from src.bluetooth_2_usb.relay import RelayController, list_input_devices
>>>>>>> 50b5fb84


_logger = get_logger()
_VERSION = "0.6.7"
_VERSIONED_NAME = f"Bluetooth 2 USB v{_VERSION}"


def _signal_handler(sig, frame) -> NoReturn:
    _logger.info(f"Exiting gracefully. Received signal: {sig}, frame: {frame}")
    sys.exit(0)


signal.signal(signal.SIGINT, _signal_handler)
signal.signal(signal.SIGTERM, _signal_handler)


async def _main() -> NoReturn:
    """
    Parses command-line arguments, sets up logging and starts the event loop which
    reads events from the input devices and forwards them to the corresponding USB
    gadget device.
    """
    args = parse_args()
    if args.debug:
        _logger.setLevel(DEBUG)
    if args.version:
        _print_version()
    if args.list_devices:
        _list_devices()

    log_handlers_message = "Logging to stdout"
    if args.log_to_file:
        add_file_handler(args.log_path)
        log_handlers_message += f" and to {args.log_path}"
    _logger.debug(f"CLI args: {args}")
    _logger.debug(log_handlers_message)
    _logger.info(f"Launching {_VERSIONED_NAME}")


    input_device_config: InputDeviceUserConfig = {
        "grab_device": args.grab_device,
        "autodiscover": args.auto_discover
    }

    controller = RelayController(input_device_config, args.device_ids)
    await controller.async_relay_devices()


def _list_devices():
    for dev in list_input_devices():
        print(f"{dev.name}\t{dev.uniq if dev.uniq else dev.phys}\t{dev.path}")
    _exit_safely()


def _print_version():
    print(_VERSIONED_NAME)
    _exit_safely()


def _exit_safely():
    """
    When the script is run with help or version flag, we need to unregister usb_hid.disable() from atexit
    because else an exception occurs if the script is already running, e.g. as service.
    """
    atexit.unregister(disable)
    sys.exit(0)


if __name__ == "__main__":
    """
    Entry point for the script.
    """
    try:
        asyncio.run(_main())
    except Exception:
        _logger.exception("Houston, we have an unhandled problem. Abort mission.")<|MERGE_RESOLUTION|>--- conflicted
+++ resolved
@@ -7,16 +7,9 @@
 
 from usb_hid import disable
 
-<<<<<<< HEAD
-from bluetooth_2_usb.args import parse_args
-from bluetooth_2_usb.logging import add_file_handler, get_logger
-from bluetooth_2_usb.relay import RelayController, list_readable_devices
-from bluetooth_2_usb.input_device_user_config import InputDeviceUserConfig
-=======
 from src.bluetooth_2_usb.args import parse_args
 from src.bluetooth_2_usb.logging import add_file_handler, get_logger
 from src.bluetooth_2_usb.relay import RelayController, list_input_devices
->>>>>>> 50b5fb84
 
 
 _logger = get_logger()
@@ -55,13 +48,7 @@
     _logger.debug(log_handlers_message)
     _logger.info(f"Launching {_VERSIONED_NAME}")
 
-
-    input_device_config: InputDeviceUserConfig = {
-        "grab_device": args.grab_device,
-        "autodiscover": args.auto_discover
-    }
-
-    controller = RelayController(input_device_config, args.device_ids)
+    controller = RelayController(args.device_ids, args.auto_discover, args.grab_devices)
     await controller.async_relay_devices()
 
 
